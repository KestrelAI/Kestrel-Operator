apiVersion: rbac.authorization.k8s.io/v1
kind: ClusterRole
metadata:
  name: {{ .Release.Name }}-network-policy-manager
  labels:
    app: {{ .Release.Name }}
    chart: {{ .Chart.Name }}-{{ .Chart.Version }}
    release: {{ .Release.Name }}
    heritage: {{ .Release.Service }}
rules:
  # Allow reading and managing NetworkPolicies across all namespaces
  - apiGroups: ["networking.k8s.io"]
    resources: ["networkpolicies"]
    verbs: ["get", "list", "watch", "create", "update", "patch", "delete"]
  
  # Allow listing namespaces for discovering NetworkPolicies
  - apiGroups: [""]
    resources: ["namespaces"]
    verbs: ["get", "list", "watch"]
    
  # Allow reading Services for Cilium Hubble integration
  - apiGroups: [""]
    resources: ["services", "endpoints"]
    verbs: ["get", "list", "watch"]
  
  # Allow access to the Cilium APIs
  - apiGroups: ["cilium.io"]
    resources: ["ciliumnetworkpolicies", "ciliumclusterwidenetworkpolicies"]
    verbs: ["get", "list", "watch", "create", "update", "patch", "delete"]
<<<<<<< HEAD

  # Allow reading Pods for NetworkPolicy to Target Workload resolution
  - apiGroups: [""]
    resources: ["pods"]
    verbs: ["get", "list", "watch"]
=======
  
  # Allow reading workloads for ingestion (apps API group)
  - apiGroups: ["apps"]
    resources: ["deployments", "statefulsets", "daemonsets", "replicasets"]
    verbs: ["get", "list", "watch"]
  
  # Allow reading batch workloads for ingestion 
  - apiGroups: ["batch"]
    resources: ["jobs", "cronjobs"]
    verbs: ["get", "list", "watch"]
  
  # Allow reading pods for ingestion
  - apiGroups: [""]
    resources: ["pods"]
    verbs: ["get", "list", "watch"] 
>>>>>>> 38ac63ac
<|MERGE_RESOLUTION|>--- conflicted
+++ resolved
@@ -27,13 +27,6 @@
   - apiGroups: ["cilium.io"]
     resources: ["ciliumnetworkpolicies", "ciliumclusterwidenetworkpolicies"]
     verbs: ["get", "list", "watch", "create", "update", "patch", "delete"]
-<<<<<<< HEAD
-
-  # Allow reading Pods for NetworkPolicy to Target Workload resolution
-  - apiGroups: [""]
-    resources: ["pods"]
-    verbs: ["get", "list", "watch"]
-=======
   
   # Allow reading workloads for ingestion (apps API group)
   - apiGroups: ["apps"]
@@ -48,5 +41,4 @@
   # Allow reading pods for ingestion
   - apiGroups: [""]
     resources: ["pods"]
-    verbs: ["get", "list", "watch"] 
->>>>>>> 38ac63ac
+    verbs: ["get", "list", "watch"] 