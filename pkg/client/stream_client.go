package client

import (
	"context"
	"crypto/tls"
	"fmt"
	"os"
	"strconv"

	v1 "operator/api/cloud/v1"
	"operator/pkg/cilium"
	"operator/pkg/ingestion"
	"operator/pkg/k8s_helper"
	smartcache "operator/pkg/smart_cache"

	"go.uber.org/zap"
	"google.golang.org/grpc"
	"google.golang.org/grpc/credentials"
	"google.golang.org/grpc/metadata"
	networkingv1 "k8s.io/api/networking/v1"
	metav1 "k8s.io/apimachinery/pkg/apis/meta/v1"
	"k8s.io/client-go/kubernetes"
)

// ServerConfig holds the configuration for connecting to the server
type ServerConfig struct {
	Host   string
	Port   int
	UseTLS bool
	Token  string
}

// StreamClient is the client for streaming data to and from the server
type StreamClient struct {
	Logger *zap.Logger
	Client *grpc.ClientConn
	Config ServerConfig
}

// NewStreamClient creates a new StreamClient with the given configuration
func NewStreamClient(logger *zap.Logger, config ServerConfig) (*StreamClient, error) {
	var opts []grpc.DialOption
	var creds credentials.TransportCredentials

	// Set up credentials based on TLS configuration
	if config.UseTLS {
		// Use TLS credentials with skip verification since we're in a cluster
		// For production, you'd want to use proper CA certificates
		creds = credentials.NewTLS(&tls.Config{
			InsecureSkipVerify: false,
		})
		logger.Info("Using TLS with InsecureSkipVerify=true")
	} else {
		// Use insecure credentials
		creds = credentials.NewTLS(&tls.Config{
			InsecureSkipVerify: true,
		})
		logger.Info("Using insecure credentials (no TLS)")
	}
	opts = append(opts, grpc.WithTransportCredentials(creds))

	// TODO: Add JWT token-based authentication if needed
	// if config.Token != "" {
	//     opts = append(opts, grpc.WithPerRPCCredentials(...))
	// }

	// Create the connection to the server

	serverAddr := fmt.Sprintf("%s:%d", config.Host, config.Port)
	logger.Info("Connecting to server at", zap.String("serverAddr", serverAddr))
	conn, err := grpc.NewClient(serverAddr, opts...)
	if err != nil {
		return nil, fmt.Errorf("failed to connect to server at %s: %w", serverAddr, err)
	}

	return &StreamClient{
		Logger: logger,
		Client: conn,
		Config: config,
	}, nil
}

// LoadConfigFromEnv loads server configuration from environment variables
func LoadConfigFromEnv() ServerConfig {
	// Get server configuration from environment variables (set by Helm)
	host := getEnvOrDefault("SERVER_HOST", "auto-np-server")
	portStr := getEnvOrDefault("SERVER_PORT", "50051")
	useTLSStr := getEnvOrDefault("SERVER_USE_TLS", "true")
	token := getEnvOrDefault("AUTH_TOKEN", "")

	// Parse port as integer
	port, err := strconv.Atoi(portStr)
	if err != nil {
		port = 50051 // Default port if parsing fails
	}

	// Parse useTLS as boolean
	useTLS := true
	if useTLSStr == "false" {
		useTLS = false
	}

	return ServerConfig{
		Host:   host,
		Port:   port,
		UseTLS: useTLS,
		Token:  token,
	}
}

// Helper function to get environment variable with default value
func getEnvOrDefault(key, defaultValue string) string {
	value := os.Getenv(key)
	if value == "" {
		return defaultValue
	}
	return value
}

// startOperator starts the operator and begins to stream data to the server and listens to cilium flows.
func (s *StreamClient) StartOperator(ctx context.Context) error {
	ctx, cancel := context.WithCancel(ctx)
	defer cancel()

	// Create flow components
	flowChan, _, flowCollector, err := s.setupFlowComponents(ctx)
	if err != nil {
		return err
	}

	// Set up network policy ingestion
	networkPolicyIngester, err := ingestion.NewNetworkPolicyIngester()
	if err != nil {
		s.Logger.Error("Failed to create network policy ingester", zap.Error(err))
		return err
	}

	// Create a new stream service client
	streamClient := v1.NewStreamServiceClient(s.Client)

	// Define the stream function that will be retried
	streamFunc := func(ctx context.Context) error {
		// Create stream with tenant context
		stream, ctx, err := s.createStreamWithTenantContext(ctx, streamClient)
		if err != nil {
			return err
		}

		// Send initial network policies
		if err := s.sendInitialNetworkPolicies(ctx, stream, networkPolicyIngester); err != nil {
			return err
		}

<<<<<<< HEAD
=======
		// Send initial network policies to the server
		for _, policy := range policies {
			// Check context before each send
			select {
			case <-ctx.Done():
				return ctx.Err()
			default:
			}

			targetWorkloads := networkPolicyIngester.ResolveTargetWorkloads(ctx, policy)

			// Convert to proto message and send
			policyMsg := &v1.StreamDataRequest{
				Request: &v1.StreamDataRequest_NetworkPolicy{
					NetworkPolicy: convertToProtoNetworkPolicy(policy, targetWorkloads),
				},
			}
			if err := stream.Send(policyMsg); err != nil {
				s.Logger.Error("Failed to send network policy", zap.Error(err))
				return err
			}
		}
		s.Logger.Info("Sent initial network policies to server", zap.Int("count", len(policies)))

>>>>>>> 9a31fe25
		// Start exporting Cilium flows with context
		flowCtx, flowCancel := context.WithCancel(ctx)
		defer flowCancel() // Ensure flowCollector stops if this function exits

		go s.exportCiliumFlows(flowCtx, flowCollector, flowCancel)
		s.Logger.Info("Started exporting Cilium flows")

		// Handle bidirectional streaming
		return s.handleBidirectionalStream(ctx, stream, flowChan)
	}

	// Use the retry logic to handle stream reconnection
	return WithReconnect(ctx, streamFunc)
}

// setupFlowComponents creates and initializes the flow cache and collector
func (s *StreamClient) setupFlowComponents(ctx context.Context) (chan smartcache.FlowCount, *smartcache.SmartCache, *cilium.FlowCollector, error) {
	// Create a channel for flow data - buffer large enough for one purge-cycle (~60 s) worth of flows
	flowChan := make(chan smartcache.FlowCount, 10_000)

	// Initialize flow cache
	cache := smartcache.InitFlowCache(ctx, flowChan)

	// Set up the flow collector to monitor Cilium flows
	flowCollector, err := cilium.NewFlowCollector(ctx, s.Logger, "kube-system", cache)
	if err != nil {
		s.Logger.Error("Failed to create flow collector", zap.Error(err))
		return nil, nil, nil, err
	}

	return flowChan, cache, flowCollector, nil
}

// createStreamWithTenantContext creates a new stream with tenant context
func (s *StreamClient) createStreamWithTenantContext(ctx context.Context, streamClient v1.StreamServiceClient) (v1.StreamService_StreamDataClient, context.Context, error) {
	// Add tenant ID to the context metadata (temp until we implement multi-tenancy)
	md := metadata.New(map[string]string{
		"autonp-tenantid": "default",
	})
	ctxWithMetadata := metadata.NewOutgoingContext(ctx, md)

	// Start the bidirectional stream
	stream, err := streamClient.StreamData(ctxWithMetadata)
	if err != nil {
		s.Logger.Error("Failed to establish stream", zap.Error(err))
		return nil, nil, err
	}

	return stream, ctxWithMetadata, nil
}

// sendInitialNetworkPolicies fetches and sends existing network policies to the server
func (s *StreamClient) sendInitialNetworkPolicies(ctx context.Context, stream v1.StreamService_StreamDataClient, networkPolicyIngester *ingestion.NetworkPolicyIngester) error {
	s.Logger.Info("Fetching current network policies from the cluster")
	policies, err := networkPolicyIngester.IngestNetworkPolicies(ctx)
	if err != nil {
		s.Logger.Error("Failed to ingest network policies", zap.Error(err))
		return err
	}

	// Send initial network policies to the server
	for _, policy := range policies {
		// Check context before each send
		select {
		case <-ctx.Done():
			return ctx.Err()
		default:
		}

		// Convert to proto message and send
		policyMsg := &v1.StreamDataRequest{
			Request: &v1.StreamDataRequest_NetworkPolicy{
				NetworkPolicy: convertToProtoNetworkPolicy(policy),
			},
		}
		if err := stream.Send(policyMsg); err != nil {
			s.Logger.Error("Failed to send network policy", zap.Error(err))
			return err
		}
	}
	s.Logger.Info("Sent initial network policies to server", zap.Int("count", len(policies)))
	return nil
}

// exportCiliumFlows starts the flow collector in a background goroutine
func (s *StreamClient) exportCiliumFlows(ctx context.Context, flowCollector *cilium.FlowCollector, cancel context.CancelFunc) {
	// If ExportCiliumFlows returns, consider it an error and cancel the parent context
	err := flowCollector.ExportCiliumFlows(ctx)
	if err != nil && ctx.Err() == nil {
		s.Logger.Error("Flow collector failed unexpectedly", zap.Error(err))
		cancel() // Cancel this context to signal other components
	}
}

// handleBidirectionalStream manages the bidirectional streaming between client and server
func (s *StreamClient) handleBidirectionalStream(ctx context.Context, stream v1.StreamService_StreamDataClient, flowChan chan smartcache.FlowCount) error {
	// Create a channel to handle stream closure
	done := make(chan error, 1)

	// Start goroutine to handle incoming network policies from server
	go s.handleServerMessages(ctx, stream, done)

	// Start goroutine to collect flow data and send to server
	go s.sendFlowData(ctx, stream, flowChan, done)

	// Wait for stream to end or context cancellation
	select {
	case err := <-done:
		return err
	case <-ctx.Done():
		return ctx.Err()
	}
}

// handleServerMessages processes incoming messages from the server
func (s *StreamClient) handleServerMessages(ctx context.Context, stream v1.StreamService_StreamDataClient, done chan<- error) {
	k8sClient, err := k8s_helper.NewClientSet()
	if err != nil {
		s.Logger.Error("Failed to create k8s client", zap.Error(err))
		done <- err
		return
	}

	for {
		select {
		case <-ctx.Done():
			done <- ctx.Err()
			return
		default:
			response, err := stream.Recv()
			if err != nil {
				done <- err
				return
			}

			// Handle the response based on its type
			switch resp := response.Response.(type) {
			case *v1.StreamDataResponse_Ack:
				// Server ACK is no longer needed for policy application
				s.Logger.Debug("Received acknowledgment from server")
			case *v1.StreamDataResponse_NetworkPolicy:
				s.handleNetworkPolicy(ctx, stream, k8sClient, resp.NetworkPolicy)
			}
		}
	}
}

// handleNetworkPolicy validates network policies from the server and sends appropriate responses
func (s *StreamClient) handleNetworkPolicy(
	ctx context.Context,
	stream v1.StreamService_StreamDataClient,
	k8sClient *kubernetes.Clientset,
	policy *v1.NetworkPolicyWithError,
) {
	s.Logger.Info("Received network policy from server", zap.String("policy_id", policy.PolicyId))

	// Check if network policy is correct and can be applied
	err := ingestion.CheckNetworkPolicy(s.Logger, policy.NetworkPolicy)
	if err != nil {
		s.handleInvalidPolicy(stream, policy, err)
		return
	}

	// Policy is valid - apply it immediately
	policyParsed, err := ingestion.ParseNetworkPolicyYAML(s.Logger, policy.NetworkPolicy)
	if err != nil {
		s.Logger.Error("Failed to parse network policy YAML", zap.Error(err))
		s.handleInvalidPolicy(stream, policy, err)
		return
	}

	// Apply the valid policy directly
	err = ingestion.ApplyNetworkPolicy(ctx, k8sClient, policyParsed)
	if err != nil {
		s.Logger.Error("Failed to apply network policy", zap.Error(err))
		// Send back as an invalid policy with the application error
		s.handleInvalidPolicy(stream, policy, err)
		return
	}

	s.Logger.Info("Successfully applied network policy from server",
		zap.String("name", policyParsed.Name),
		zap.String("namespace", policyParsed.Namespace),
		zap.String("policy_id", policy.PolicyId))

	// Send ACK back to server to indicate this policy was valid and applied
	s.sendPolicyValidationAck(stream, policy)
}

// handleInvalidPolicy sends error feedback for invalid policies
func (s *StreamClient) handleInvalidPolicy(
	stream v1.StreamService_StreamDataClient,
	policy *v1.NetworkPolicyWithError,
	validationErr error,
) {
	s.Logger.Error("Failed to check network policy", zap.Error(validationErr))

	// Create error policy structure
	failedNetworkPolicy := &v1.NetworkPolicyWithError{
		NetworkPolicy: policy.NetworkPolicy,
		ErrorMessage:  validationErr.Error(),
		PolicyId:      policy.PolicyId, // Preserve the policy_id field
	}

	// Send the error immediately
	errorPoliciesList := &v1.NetworkPoliciesWithErrors{
		Policies: []*v1.NetworkPolicyWithError{failedNetworkPolicy},
	}

	// Send error back to server
	if err := stream.Send(&v1.StreamDataRequest{
		Request: &v1.StreamDataRequest_NetworkPolicyWithErrors{
			NetworkPolicyWithErrors: errorPoliciesList,
		},
	}); err != nil {
		s.Logger.Error("Failed to send policy validation errors", zap.Error(err))
	} else {
		s.Logger.Debug("Successfully sent policy validation errors to server")
	}
}

// sendPolicyValidationAck sends acknowledgment for a valid policy
func (s *StreamClient) sendPolicyValidationAck(stream v1.StreamService_StreamDataClient, policy *v1.NetworkPolicyWithError) {
	s.Logger.Info("Policy validation successful - sending ACK to server")

	// Send ACK back to server to indicate this policy is valid
	if err := stream.Send(&v1.StreamDataRequest{
		Request: &v1.StreamDataRequest_NetworkPolicyWithErrors{
			NetworkPolicyWithErrors: &v1.NetworkPoliciesWithErrors{
				Policies: []*v1.NetworkPolicyWithError{
					{
						NetworkPolicy: policy.NetworkPolicy,
						ErrorMessage:  "",
						PolicyId:      policy.PolicyId, // Preserve the policy_id field
					},
				},
			},
		},
	}); err != nil {
		s.Logger.Error("Failed to send policy validation ACK", zap.Error(err))
	}
}

// sendFlowData collects flow data and sends it to the server
func (s *StreamClient) sendFlowData(ctx context.Context, stream v1.StreamService_StreamDataClient, flowChan <-chan smartcache.FlowCount, done chan<- error) {
	for {
		select {
		case <-ctx.Done():
			// Context is done, exit the goroutine
			return
		case flowData, ok := <-flowChan:
			// Check if channel was closed
			if !ok {
				s.Logger.Warn("Flow channel closed unexpectedly")
				done <- fmt.Errorf("flow channel closed")
				return
			}

			// Check context again before sending
			select {
			case <-ctx.Done():
				return
			default:
				if err := s.sendFlowToServer(stream, flowData); err != nil {
					s.Logger.Error("Failed to send flow data", zap.Error(err))
					done <- err
					return
				}
			}
		}
	}
}

// sendFlowToServer sends a single flow to the server
func (s *StreamClient) sendFlowToServer(stream v1.StreamService_StreamDataClient, flowData smartcache.FlowCount) error {
	// Convert flow data to proto message and send
	flowMsg := &v1.StreamDataRequest{
		Request: &v1.StreamDataRequest_Flow{
			Flow: convertToProtoFlow(flowData),
		},
	}
	return stream.Send(flowMsg)
}

// convertToProtoNetworkPolicy converts a native K8s NetworkPolicy
// (k8s.io/api/networking/v1) to our cloud.v1 proto representation.
func convertToProtoNetworkPolicy(np networkingv1.NetworkPolicy, targetWorkloads []string) *v1.NetworkPolicy {
	return &v1.NetworkPolicy{
		Metadata: &v1.ObjectMeta{
			Name:        np.Name,
			Namespace:   np.Namespace,
			Labels:      np.Labels,      // maybe unnecessary
			Annotations: np.Annotations, // maybe unnecessary
		},
		Spec: &v1.NetworkPolicySpec{
			PodSelector: convertLabelSelector(np.Spec.PodSelector),
			Ingress:     convertIngressRules(np.Spec.Ingress),
			Egress:      convertEgressRules(np.Spec.Egress),
			PolicyTypes: convertPolicyTypes(np.Spec.PolicyTypes),
		},
		TargetWorkloads: targetWorkloads,
	}
}

// ---------- helpers ----------

func convertPolicyTypes(t []networkingv1.PolicyType) []string {
	out := make([]string, 0, len(t))
	for _, pt := range t {
		out = append(out, string(pt)) // "Ingress" / "Egress"
	}
	return out
}

func convertIngressRules(rules []networkingv1.NetworkPolicyIngressRule) []*v1.NetworkPolicyIngressRule {
	out := make([]*v1.NetworkPolicyIngressRule, 0, len(rules))
	for _, r := range rules {
		out = append(out, &v1.NetworkPolicyIngressRule{
			From:  convertPeers(r.From),
			Ports: convertPorts(r.Ports),
		})
	}
	return out
}

func convertEgressRules(rules []networkingv1.NetworkPolicyEgressRule) []*v1.NetworkPolicyEgressRule {
	out := make([]*v1.NetworkPolicyEgressRule, 0, len(rules))
	for _, r := range rules {
		out = append(out, &v1.NetworkPolicyEgressRule{
			To:    convertPeers(r.To),
			Ports: convertPorts(r.Ports),
		})
	}
	return out
}

func convertPeers(peers []networkingv1.NetworkPolicyPeer) []*v1.NetworkPolicyPeer {
	out := make([]*v1.NetworkPolicyPeer, 0, len(peers))
	for _, p := range peers {
		out = append(out, &v1.NetworkPolicyPeer{
			PodSelector:       convertLabelSelectorPtr(p.PodSelector),
			NamespaceSelector: convertLabelSelectorPtr(p.NamespaceSelector),
			IpBlock:           convertIPBlockPtr(p.IPBlock),
		})
	}
	return out
}

func convertPorts(ports []networkingv1.NetworkPolicyPort) []*v1.NetworkPolicyPort {
	out := make([]*v1.NetworkPolicyPort, 0, len(ports))
	for _, p := range ports {
		pp := &v1.NetworkPolicyPort{}
		if p.Protocol != nil {
			pp.Protocol = string(*p.Protocol)
		}
		if p.Port != nil {
			if intPort := p.Port.IntVal; intPort != 0 {
				pp.PortValue = &v1.NetworkPolicyPort_Port{Port: int32(intPort)}
			} else {
				pp.PortValue = &v1.NetworkPolicyPort_PortName{PortName: p.Port.StrVal}
			}
		}
		if p.EndPort != nil {
			pp.EndPort = *p.EndPort
		}
		out = append(out, pp)
	}
	return out
}

func convertLabelSelector(ls metav1.LabelSelector) *v1.LabelSelector {
	return &v1.LabelSelector{
		MatchLabels:      ls.MatchLabels,
		MatchExpressions: convertLabelExprs(ls.MatchExpressions),
	}
}

func convertLabelSelectorPtr(ls *metav1.LabelSelector) *v1.LabelSelector {
	if ls == nil {
		return nil
	}
	return convertLabelSelector(*ls)
}

func convertLabelExprs(exprs []metav1.LabelSelectorRequirement) []*v1.LabelSelectorRequirement {
	out := make([]*v1.LabelSelectorRequirement, 0, len(exprs))
	for _, e := range exprs {
		out = append(out, &v1.LabelSelectorRequirement{
			Key:      e.Key,
			Operator: string(e.Operator),
			Values:   e.Values,
		})
	}
	return out
}

func convertIPBlockPtr(block *networkingv1.IPBlock) *v1.IPBlock {
	if block == nil {
		return nil
	}
	return &v1.IPBlock{
		Cidr:   block.CIDR,
		Except: block.Except,
	}
}

// convertToProtoFlow converts a FlowCount to our proto Flow
func convertToProtoFlow(flowData smartcache.FlowCount) *v1.Flow {
	// Extract data from FlowKey
	flowKey := flowData.FlowKey

	// Convert map[string]struct{} labels to []string
	srcLabels := make([]string, 0, len(flowData.FlowMetadata.SourceLabels))
	for label := range flowData.FlowMetadata.SourceLabels {
		srcLabels = append(srcLabels, label)
	}
	dstLabels := make([]string, 0, len(flowData.FlowMetadata.DestLabels))
	for label := range flowData.FlowMetadata.DestLabels {
		dstLabels = append(dstLabels, label)
	}

	return &v1.Flow{
		Src: &v1.Endpoint{
			Ns:     flowKey.SourceNamespace,
			Kind:   flowKey.SourceKind,
			Name:   flowKey.SourceName,
			Labels: srcLabels,
		},
		Dst: &v1.Endpoint{
			Ns:     flowKey.DestinationNamespace,
			Kind:   flowKey.DestinationKind,
			Name:   flowKey.DestinationName,
			Labels: dstLabels,
		},
		Direction: flowKey.Direction,
		Port:      flowKey.DestinationPort,
		Protocol:  flowKey.Protocol,
		Allowed:   flowKey.Verdict == "FORWARDED", // Assuming "FORWARDED" means allowed
		Count:     flowData.Count,
		FirstSeen: flowData.FlowMetadata.FirstSeen,
		LastSeen:  flowData.FlowMetadata.LastSeen,
	}
}<|MERGE_RESOLUTION|>--- conflicted
+++ resolved
@@ -151,33 +151,6 @@
 			return err
 		}
 
-<<<<<<< HEAD
-=======
-		// Send initial network policies to the server
-		for _, policy := range policies {
-			// Check context before each send
-			select {
-			case <-ctx.Done():
-				return ctx.Err()
-			default:
-			}
-
-			targetWorkloads := networkPolicyIngester.ResolveTargetWorkloads(ctx, policy)
-
-			// Convert to proto message and send
-			policyMsg := &v1.StreamDataRequest{
-				Request: &v1.StreamDataRequest_NetworkPolicy{
-					NetworkPolicy: convertToProtoNetworkPolicy(policy, targetWorkloads),
-				},
-			}
-			if err := stream.Send(policyMsg); err != nil {
-				s.Logger.Error("Failed to send network policy", zap.Error(err))
-				return err
-			}
-		}
-		s.Logger.Info("Sent initial network policies to server", zap.Int("count", len(policies)))
-
->>>>>>> 9a31fe25
 		// Start exporting Cilium flows with context
 		flowCtx, flowCancel := context.WithCancel(ctx)
 		defer flowCancel() // Ensure flowCollector stops if this function exits
@@ -247,10 +220,12 @@
 		default:
 		}
 
+			targetWorkloads := networkPolicyIngester.ResolveTargetWorkloads(ctx, policy)
+
 		// Convert to proto message and send
 		policyMsg := &v1.StreamDataRequest{
 			Request: &v1.StreamDataRequest_NetworkPolicy{
-				NetworkPolicy: convertToProtoNetworkPolicy(policy),
+				NetworkPolicy: convertToProtoNetworkPolicy(policy, targetWorkloads),
 			},
 		}
 		if err := stream.Send(policyMsg); err != nil {
