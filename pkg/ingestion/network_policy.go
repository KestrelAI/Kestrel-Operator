--- conflicted
+++ resolved
@@ -12,16 +12,12 @@
 	networkingv1 "k8s.io/api/networking/v1"
 	apierrors "k8s.io/apimachinery/pkg/api/errors"
 	metav1 "k8s.io/apimachinery/pkg/apis/meta/v1"
-<<<<<<< HEAD
+	"k8s.io/apimachinery/pkg/labels"
 	"k8s.io/apimachinery/pkg/runtime"
 	"k8s.io/apimachinery/pkg/runtime/serializer"
 	"k8s.io/apimachinery/pkg/util/intstr"
+	"k8s.io/apimachinery/pkg/util/sets"
 	"k8s.io/apimachinery/pkg/util/yaml"
-=======
-	"k8s.io/apimachinery/pkg/labels"
-	"k8s.io/apimachinery/pkg/util/intstr"
-	"k8s.io/apimachinery/pkg/util/sets"
->>>>>>> 9a31fe25
 	"k8s.io/client-go/kubernetes"
 )
 
@@ -302,7 +298,32 @@
 	}
 }
 
-<<<<<<< HEAD
+// deploymentName strips the hash suffix from a ReplicaSet name.
+func deploymentName(rs string) string {
+	if i := lastDash(rs); i > 0 {
+		return rs[:i]
+	}
+	return ""
+}
+
+// cronJobName strips the timestamp suffix from a Job name.
+func cronJobName(job string) string {
+	if i := lastDash(job); i > 0 {
+		return job[:i]
+	}
+	return ""
+}
+
+// lastDash returns the index of the last '-' in s, or -1.
+func lastDash(s string) int {
+	for i := len(s) - 1; i >= 0; i-- {
+		if s[i] == '-' {
+			return i
+		}
+	}
+	return -1
+}
+
 // ParseNetworkPolicyYAML parses a YAML string into a Kubernetes NetworkPolicy object
 func ParseNetworkPolicyYAML(logger *zap.Logger, yamlStr string) (*networkingv1.NetworkPolicy, error) {
 	// Check for empty input
@@ -354,30 +375,4 @@
 	}
 
 	return networkPolicy, nil
-=======
-// deploymentName strips the hash suffix from a ReplicaSet name.
-func deploymentName(rs string) string {
-	if i := lastDash(rs); i > 0 {
-		return rs[:i]
-	}
-	return ""
-}
-
-// cronJobName strips the timestamp suffix from a Job name.
-func cronJobName(job string) string {
-	if i := lastDash(job); i > 0 {
-		return job[:i]
-	}
-	return ""
-}
-
-// lastDash returns the index of the last '-' in s, or -1.
-func lastDash(s string) int {
-	for i := len(s) - 1; i >= 0; i-- {
-		if s[i] == '-' {
-			return i
-		}
-	}
-	return -1
->>>>>>> 9a31fe25
 }